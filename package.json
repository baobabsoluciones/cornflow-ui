--- conflicted
+++ resolved
@@ -1,11 +1,7 @@
 {
   "name": "cornflow-ui",
   "private": true,
-<<<<<<< HEAD
   "version": "1.1.2",
-=======
-  "version": "1.1.1",
->>>>>>> bd6fd73e
   "type": "module",
   "scripts": {
     "dev": "vite",
