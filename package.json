--- conflicted
+++ resolved
@@ -15,14 +15,11 @@
     "ajv": "^8.12.0",
     "exceljs": "^4.4.0",
     "jsonschema": "^1.4.1",
-<<<<<<< HEAD
     "mango-vue": "^0.2.0",
-=======
-    "mango-vue": "^0.1.9",
->>>>>>> 00f28433
     "pinia": "^2.1.7",
     "prettier": "^3.2.5",
     "read-excel-file": "^5.7.1",
+    "rollup": ">=4.22.4",
     "rollup": ">=4.22.4",
     "vite-plugin-vuetify": "^2.0.2",
     "vue": "^3.3.11",
