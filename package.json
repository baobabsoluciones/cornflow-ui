--- conflicted
+++ resolved
@@ -1,11 +1,7 @@
 {
   "name": "cornflow-ui",
   "private": true,
-<<<<<<< HEAD
-  "version": "1.2.0",
-=======
   "version": "1.3.1",
->>>>>>> 657046fb
   "type": "module",
   "scripts": {
     "dev": "vite",
