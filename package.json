--- conflicted
+++ resolved
@@ -1,17 +1,10 @@
 {
   "name": "cornflow-ui",
   "private": true,
-<<<<<<< HEAD
-  "version": "1.3.1",
-  "type": "module",
-  "cornflow": {
-    "ui-version": "1.3.1"
-=======
   "version": "1.3.2",
   "type": "module",
   "cornflow": {
     "ui-version": "1.3.2"
->>>>>>> 85bdbfdc
   },
   "scripts": {
     "dev": "vite",
