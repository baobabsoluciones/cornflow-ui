--- conflicted
+++ resolved
@@ -184,15 +184,10 @@
     Solution: Solution,
     parameters: {
       enableSignup: false,
-<<<<<<< HEAD
       useConfigJson: true,
       useHashMode: false,
-=======
-      useConfigJson: false,
-      useHashMode: true,
       defaultLanguage: 'es',
       valuesJsonPath: '/values.json',
->>>>>>> 37b9fa30
       schema: config.schema,
       name: config.name,
       hasMicrosoftAuth: true,
