import { load } from 'webfontloader'

export default {
  projectExecution: {
    title: 'Project execution',
    description:
      'Create a new execution or load an existing one to visualize the solution you are looking for. To do so, follow the steps below:',
    continueButton: 'Continue',
    previousButton: 'Previous',
    snackbar: {
      successCreate: 'Execution created successfully',
      errorCreate: 'An error occurred while creating the execution',
      succesSearch: 'Search succesfully completed',
      errorSearch: 'An error occurred while searching for executions',
      noDataSearch: 'No executions found in the selected interval',
      successDelete: 'Execution deleted successfully',
      errorDelete: 'An error occurred while deleting the execution',
      successLoad: 'Execution loaded successfully',
      errorLoad: 'An error occurred while loading the execution',
    },
    steps: {
      step1: {
        title: 'New execution',
        description: 'Create a new execution',
        titleContent: 'Choose one',
        firstOption: {
          title: 'Create a new execution',
          description:
            'A new execution will be created for which a new instance of the input data table with the correct structure will need to be uploaded.',
        },
        secondOption: {
          title: 'Search for and load an existing execution',
          description:
            'Search by date for an existing execution and load it to view.',
        },
      },
      step2Search: {
        title: 'Select dates',
        description: 'Select the dates for searching an execution',
        titleContent: 'Select the dates',
        subtitleContent:
          'Choose a start date and an end date to search for executions within the interval between them',
        startDate: 'Start date',
        endDate: 'End date',
        search: 'Search',
      },
      step2: {
        title: 'Load instance',
        description: 'Load a file with the instance data',
        titleContent: 'Load instance',
        subtitleContent: 'Select a file to load the instance data',
        loadInstance: {
          dragAndDropDescription: 'Drag and drop your instance file here',
          uploadFile: 'Upload file',
          noSchemaError:
            'No schema was found: are you connected to the server?',
          instanceSchemaError: 'Instance does not comply with schema ',
          instanceLoaded: 'Instance loaded successfully',
          invalidFileFormat: 'Invalid file format. Please try again.',
          unexpectedError: 'An unexpected error occurred. Please try again.',
        },
      },
      step3: {
        title: 'Select solver',
        description: 'Select the solver to use for the execution',
        titleContent: 'Select a solver',
        subtitleContent:
          'The solver you select will be the algorithm used to find the solution',
      },
      step4: {
        title: 'Limit time',
        description: 'Select the maximum time for the execution',
        titleContent: 'Fill the following information',
        subtitleContent: 'Select how long you want the execution run to last',
        timeLimitPlaceholder: 'Please insert',
        time: 'Time',
        secondsSuffix: 'sec',
      },
      step5: {
        title: 'Name and description',
        description: 'Name and describe the execution',
        titleContent: 'Fill the following information',
        subtitleContent:
          'Please provide a name and a brief description for the execution to be created. This will aid in searching and identifying it. We recommend keeping them brief and as concise as possible',
        nameTitleField: 'Name',
        descriptionTitleField: 'Description',
        namePlaceholder: 'Please insert a name',
        descriptionPlaceholder: 'Please insert a description',
      },
      step6: {
        title: 'Confirm',
        description: 'Confirm the execution data and start the execution',
        titleContent: 'Execution resolution confirmation',
        subtitleContent:
          'If you choose to resolve the execution, the model will automatically initiate resolution and will take the estimated time to finish. You can access its status by opening the tab with the assigned name on the bottom horizontal bar.',
        resolve: 'Resolve',
        review: 'Review',
        successMessage:
          'The execution has been launched successfully. A new tab has been opened on the bottom bar. You can click on this tab to open it.',
        loadNewExecution: 'Load new execution',
      },
    },
    infoCard: {
      createNewExecution: 'Create new execution',
      loadFromHistory: 'Load from history',
      executionCreated: 'Execution successfully created',
      noExecutionSelected: 'No execution selected',
      solutionWillLoadMessage:
        'The solution will be loaded automatically on this view when the resolution is finished',
      loadExecutionMessage:
        'You can load an execution from the history view or create a new one and select it on the bottom tab bar',
    },
  },
  executionTable: {
    date: 'Date',
    name: 'Name',
    description: 'Description',
    status: 'Status',
    solver: 'Solver',
    solution: 'Solution',
    excel: 'Excel',
    actions: 'Actions',
  },
<<<<<<< HEAD
  logIn: {
    subtitle: 'Log in to get started!',
    username_textfield_label: 'Username',
    password_textfield_label: 'Password',
    button_label: 'Log in',
    question: 'New to Cornflow?',
    alternative: 'Sign up',
    snackbar_message_success: 'Successfully logged in',
    snackbar_message_error: 'Incorrect credentials'
  },
  signUp: {
    subtitle: 'Enter your details to register',
    username_textfield_label: 'Username',
    email_textfield_label: 'Email',
    password_textfield_label: 'Password',
    password_confirmation_textfield_label: 'Confirm your password',
    button_label: 'Sign up',
    question: 'Already a memeber?',
    alternative: 'Log in',
    snackbar_message_success: 'Register success. You can log in now.',
    snackbar_message_error: 'Something went wrong, please try again.'
  },
  rules: {
    required: "Required",
    valid_email: "Please enter a valid email adress.",
    password_length: "Password must be at least {length} characters long.",
    password_capital_letters: "Password must contain at least 1 capital letter",
    password_lower_case_letters: "Password must contain at least 1 lower case letter",
    password_numbers: "Password must contain at least 1 number",
    password_special_characters: "Password must contain at least 1 special character (!?@#$%^&*)(+=.<>{}[\],/¿¡:;'|~`_-)",
    password_no_space: "The password can not contain any spaces",
    password_match: "Passwords do not match"
  }
=======
  versionHistory: {
    title: 'Version history',
    description:
      'Here you can find a summary of all the versions you have made for the different projects executed',
    yesterday: 'Yesterday',
    today: 'Today',
    last7days: 'Last 7 days',
    lastMonth: 'Last 30 days',
    custom: 'Custom range',
    from: 'From',
    to: 'To',
    noData: ' No data found for the selected range dates',
  },
  inputData: {
    title: 'Input data',
    save: 'Save',
    exitWithoutSaving: 'Exit without saving',
    saveChanges: 'Save changes',
    savingMessage: 'Are you sure you want to save changes?',
    addItem: 'Add new item',
  },
  outputData: {
    title: 'Output data',
  },
>>>>>>> d450ca83
}<|MERGE_RESOLUTION|>--- conflicted
+++ resolved
@@ -1,5 +1,3 @@
-import { load } from 'webfontloader'
-
 export default {
   projectExecution: {
     title: 'Project execution',
@@ -121,7 +119,6 @@
     excel: 'Excel',
     actions: 'Actions',
   },
-<<<<<<< HEAD
   logIn: {
     subtitle: 'Log in to get started!',
     username_textfield_label: 'Username',
@@ -155,7 +152,6 @@
     password_no_space: "The password can not contain any spaces",
     password_match: "Passwords do not match"
   }
-=======
   versionHistory: {
     title: 'Version history',
     description:
@@ -180,5 +176,4 @@
   outputData: {
     title: 'Output data',
   },
->>>>>>> d450ca83
 }