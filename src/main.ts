--- conflicted
+++ resolved
@@ -32,12 +32,9 @@
 import { MAppBarTab } from 'mango-ui'
 import { MInfoCard } from 'mango-ui'
 import { MPanelData } from 'mango-ui'
-<<<<<<< HEAD
-import { MCheckboxOptions } from 'mango-ui'
-=======
 import { MInputField } from 'mango-ui'
 import { MDataTable } from 'mango-ui'
->>>>>>> 49550836
+import { MCheckboxOptions } from 'mango-ui'
 
 
 const pinia = createPinia()
@@ -56,12 +53,9 @@
 app.component('MInfoCard', MInfoCard)
 app.component('MPanelData', MPanelData)
 app.component('MSnackbar', MSnackbar)
-<<<<<<< HEAD
-app.component('MCheckboxOptions', MCheckboxOptions)
-=======
 app.component('MInputField', MInputField)
 app.component('MDataTable', MDataTable)
->>>>>>> 49550836
+app.component('MCheckboxOptions', MCheckboxOptions)
 
 
 app.use(pinia)
