/**
 * main.ts
 *
 * Bootstraps Vuetify and other plugins then mounts the App`
 */

// Components
import App from './App.vue'

// Composables
import { createApp } from 'vue'
import { createPinia } from 'pinia'

// Plugins
import { registerPlugins } from '@/plugins'

//Styles
import './assets/styles/main.css' // Main styles
import './app/assets/styles/main.css' // Main app custom styles
import './app/assets/styles/variables.css' // App custom variables
import '@/plugins'
import 'mango-ui/dist/style.css'
import { MAppDrawer } from 'mango-ui'
import { MFilterSearch } from 'mango-ui'
import { MButton } from 'mango-ui'
<<<<<<< HEAD
import { MAppBarTab } from 'mango-ui'

=======
import { MFormSteps } from 'mango-ui'
import { MDragNDropFile } from 'mango-ui'

import { MTitleView } from 'mango-ui'
>>>>>>> 19e092ee

const pinia = createPinia()
const app = createApp(App)

registerPlugins(app)

app.component('MAppDrawer', MAppDrawer)
app.component('MFilterSearch', MFilterSearch)
app.component('MButton', MButton)
<<<<<<< HEAD
app.component('MAppBarTab', MAppBarTab)

=======
app.component('MFormSteps', MFormSteps)
app.component('MDragNDropFile', MDragNDropFile)
app.component('MTitleView', MTitleView)
>>>>>>> 19e092ee

app.use(pinia)
app.mount('#app')<|MERGE_RESOLUTION|>--- conflicted
+++ resolved
@@ -23,15 +23,11 @@
 import { MAppDrawer } from 'mango-ui'
 import { MFilterSearch } from 'mango-ui'
 import { MButton } from 'mango-ui'
-<<<<<<< HEAD
-import { MAppBarTab } from 'mango-ui'
-
-=======
 import { MFormSteps } from 'mango-ui'
 import { MDragNDropFile } from 'mango-ui'
 
 import { MTitleView } from 'mango-ui'
->>>>>>> 19e092ee
+import { MAppBarTab } from 'mango-ui'
 
 const pinia = createPinia()
 const app = createApp(App)
@@ -41,14 +37,10 @@
 app.component('MAppDrawer', MAppDrawer)
 app.component('MFilterSearch', MFilterSearch)
 app.component('MButton', MButton)
-<<<<<<< HEAD
-app.component('MAppBarTab', MAppBarTab)
-
-=======
 app.component('MFormSteps', MFormSteps)
 app.component('MDragNDropFile', MDragNDropFile)
 app.component('MTitleView', MTitleView)
->>>>>>> 19e092ee
+app.component('MAppBarTab', MAppBarTab)
 
 app.use(pinia)
 app.mount('#app')