--- conflicted
+++ resolved
@@ -32,11 +32,8 @@
 import { MAppBarTab } from 'mango-ui'
 import { MInfoCard } from 'mango-ui'
 import { MPanelData } from 'mango-ui'
-<<<<<<< HEAD
+import { MInputField } from 'mango-ui'
 import { MDataTable } from 'mango-ui'
-=======
-import { MInputField } from 'mango-ui'
->>>>>>> ecd02fb1
 
 
 const pinia = createPinia()
@@ -55,11 +52,8 @@
 app.component('MInfoCard', MInfoCard)
 app.component('MPanelData', MPanelData)
 app.component('MSnackbar', MSnackbar)
-<<<<<<< HEAD
+app.component('MInputField', MInputField)
 app.component('MDataTable', MDataTable)
-=======
-app.component('MInputField', MInputField)
->>>>>>> ecd02fb1
 
 
 app.use(pinia)
