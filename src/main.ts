/**
 * main.ts
 *
 * Bootstraps Vuetify and other plugins then mounts the App`
 */

// Components
import App from './App.vue'

// Composables
import { createApp } from 'vue'
import { createPinia } from 'pinia'

// Plugins
import { registerPlugins } from '@/plugins'

//Styles
import './assets/styles/main.css' // Main styles
import './app/assets/styles/main.css' // Main app custom styles
import './app/assets/styles/variables.css' // App custom variables
import '@/plugins'
import 'mango-ui/dist/style.css'

import { MAppDrawer } from 'mango-ui'
import { MFilterSearch } from 'mango-ui'
import { MButton } from 'mango-ui'
import { MFormSteps } from 'mango-ui'
import { MDragNDropFile } from 'mango-ui'
import { MBaseModal } from 'mango-ui'
import { MSnackbar } from 'mango-ui'
import { MTitleView } from 'mango-ui'
import { MAppBarTab } from 'mango-ui'
import { MInfoCard } from 'mango-ui'
import { MPanelData } from 'mango-ui'
<<<<<<< HEAD
import { MTabTable } from 'mango-ui'
=======
import { MInputField } from 'mango-ui'
import { MDataTable } from 'mango-ui'
import { MCheckboxOptions } from 'mango-ui'
>>>>>>> 690cb24c


const pinia = createPinia()
const app = createApp(App)

registerPlugins(app)

app.component('MAppDrawer', MAppDrawer)
app.component('MFilterSearch', MFilterSearch)
app.component('MButton', MButton)
app.component('MFormSteps', MFormSteps)
app.component('MDragNDropFile', MDragNDropFile)
app.component('MBaseModal', MBaseModal)
app.component('MTitleView', MTitleView)
app.component('MAppBarTab', MAppBarTab)
app.component('MInfoCard', MInfoCard)
app.component('MPanelData', MPanelData)
app.component('MSnackbar', MSnackbar)
<<<<<<< HEAD
app.component('MTabTable', MTabTable)
=======
app.component('MInputField', MInputField)
app.component('MDataTable', MDataTable)
app.component('MCheckboxOptions', MCheckboxOptions)
>>>>>>> 690cb24c


app.use(pinia)
app.mount('#app')<|MERGE_RESOLUTION|>--- conflicted
+++ resolved
@@ -32,13 +32,10 @@
 import { MAppBarTab } from 'mango-ui'
 import { MInfoCard } from 'mango-ui'
 import { MPanelData } from 'mango-ui'
-<<<<<<< HEAD
-import { MTabTable } from 'mango-ui'
-=======
 import { MInputField } from 'mango-ui'
 import { MDataTable } from 'mango-ui'
 import { MCheckboxOptions } from 'mango-ui'
->>>>>>> 690cb24c
+import { MTabTable } from 'mango-ui'
 
 
 const pinia = createPinia()
@@ -57,13 +54,10 @@
 app.component('MInfoCard', MInfoCard)
 app.component('MPanelData', MPanelData)
 app.component('MSnackbar', MSnackbar)
-<<<<<<< HEAD
-app.component('MTabTable', MTabTable)
-=======
 app.component('MInputField', MInputField)
 app.component('MDataTable', MDataTable)
 app.component('MCheckboxOptions', MCheckboxOptions)
->>>>>>> 690cb24c
+app.component('MTabTable', MTabTable)
 
 
 app.use(pinia)
