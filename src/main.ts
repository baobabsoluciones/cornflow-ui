/**
 * main.ts
 *
 * Bootstraps Vuetify and other plugins then mounts the App`
 */

// Components
import App from './App.vue'

// Composables
import { createApp } from 'vue'
import { createPinia } from 'pinia'

// Plugins
import { registerPlugins } from '@/plugins'

//Styles
import './assets/styles/main.css' // Main styles
import './app/assets/styles/main.css' // Main app custom styles
import './app/assets/styles/variables.css' // App custom variables
import '@/plugins'
import 'mango-ui/dist/style.css'
import { MAppDrawer } from 'mango-ui'
import { MFilterSearch } from 'mango-ui'
import { MButton } from 'mango-ui'
import { MFormSteps } from 'mango-ui'
import { MDragNDropFile } from 'mango-ui'
<<<<<<< HEAD
import { MBaseModal } from 'mango-ui'
=======
import { MSnackbar } from 'mango-ui'
>>>>>>> 95b08acd

import { MTitleView } from 'mango-ui'
import { MAppBarTab } from 'mango-ui'
import { MInfoCard } from 'mango-ui'
import { MPanelData } from 'mango-ui'

const pinia = createPinia()
const app = createApp(App)

registerPlugins(app)

app.component('MAppDrawer', MAppDrawer)
app.component('MFilterSearch', MFilterSearch)
app.component('MButton', MButton)
app.component('MFormSteps', MFormSteps)
app.component('MDragNDropFile', MDragNDropFile)
<<<<<<< HEAD
app.component('MBaseModal', MBaseModal)
=======
app.component('MTitleView', MTitleView)
app.component('MAppBarTab', MAppBarTab)
app.component('MInfoCard', MInfoCard)
app.component('MPanelData', MPanelData)
app.component('MSnackbar', MSnackbar)
>>>>>>> 95b08acd

app.use(pinia)
app.mount('#app')<|MERGE_RESOLUTION|>--- conflicted
+++ resolved
@@ -25,12 +25,8 @@
 import { MButton } from 'mango-ui'
 import { MFormSteps } from 'mango-ui'
 import { MDragNDropFile } from 'mango-ui'
-<<<<<<< HEAD
 import { MBaseModal } from 'mango-ui'
-=======
 import { MSnackbar } from 'mango-ui'
->>>>>>> 95b08acd
-
 import { MTitleView } from 'mango-ui'
 import { MAppBarTab } from 'mango-ui'
 import { MInfoCard } from 'mango-ui'
@@ -46,15 +42,12 @@
 app.component('MButton', MButton)
 app.component('MFormSteps', MFormSteps)
 app.component('MDragNDropFile', MDragNDropFile)
-<<<<<<< HEAD
 app.component('MBaseModal', MBaseModal)
-=======
 app.component('MTitleView', MTitleView)
 app.component('MAppBarTab', MAppBarTab)
 app.component('MInfoCard', MInfoCard)
 app.component('MPanelData', MPanelData)
 app.component('MSnackbar', MSnackbar)
->>>>>>> 95b08acd
 
 app.use(pinia)
 app.mount('#app')