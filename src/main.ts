--- conflicted
+++ resolved
@@ -23,16 +23,12 @@
 import { MAppDrawer } from 'mango-ui'
 import { MFilterSearch } from 'mango-ui'
 import { MButton } from 'mango-ui'
-<<<<<<< HEAD
-import { MInfoCard } from 'mango-ui'
-
-=======
 import { MFormSteps } from 'mango-ui'
 import { MDragNDropFile } from 'mango-ui'
 
 import { MTitleView } from 'mango-ui'
 import { MAppBarTab } from 'mango-ui'
->>>>>>> 15eb59d5
+import { MInfoCard } from 'mango-ui'
 
 const pinia = createPinia()
 const app = createApp(App)
@@ -42,15 +38,11 @@
 app.component('MAppDrawer', MAppDrawer)
 app.component('MFilterSearch', MFilterSearch)
 app.component('MButton', MButton)
-<<<<<<< HEAD
-app.component('MInfoCard', MInfoCard)
-
-=======
 app.component('MFormSteps', MFormSteps)
 app.component('MDragNDropFile', MDragNDropFile)
 app.component('MTitleView', MTitleView)
 app.component('MAppBarTab', MAppBarTab)
->>>>>>> 15eb59d5
+app.component('MInfoCard', MInfoCard)
 
 app.use(pinia)
 app.mount('#app')