<template>
  <div>
    <v-alert
      v-if="data?.dataChecks && Object.keys(data.dataChecks).length > 0"
      :class="{ 'mb-3': !showDataChecksTable }"
      type="error"
      elevation="2"
      icon="mdi-alert"
      density="compact"
      style="font-size: 0.85rem !important"
    >
      {{
        type === 'instance'
          ? $t('inputOutputData.dataChecksInstanceMessage')
          : $t('inputOutputData.dataChecksSolutionMessage')
      }}
      <v-spacer></v-spacer>
      <v-btn
        text
        class="mt-2"
        @click="showDataChecksTable = !showDataChecksTable"
        style="font-size: 0.6rem !important"
      >
        {{
          showDataChecksTable
            ? $t('inputOutputData.hideDetails')
            : $t('inputOutputData.viewDetails')
        }}
      </v-btn>
    </v-alert>
    <TabTable
      key="data-checks-tabs"
      class="mb-3"
      v-if="showDataChecksTable"
      :tabsData="dataChecksTabsData"
      @update:selectedTab="handleDataChecksTabSelected"
    >
      <template #actions>
        <v-row class="d-flex mt-3">
          <v-btn
            icon="mdi-filter-variant"
            color="primary"
            density="compact"
            style="font-size: 0.6rem !important"
          ></v-btn>
          <v-spacer></v-spacer>
          <v-icon
            class="modal_icon_title mr-8"
            @click="showDataChecksTable = false"
            >mdi-close</v-icon
          >
        </v-row>
      </template>
      <template #table="{ tabSelected }">
        <v-row class="mt-8">
          <DataTable
            key="data-checks-table"
            class="data-checks-table"
            :items="dataChecksTableData"
            :headers="dataChecksHeaders"
            :options="{ density: 'compact' }"
          />
        </v-row>
      </template>
    </TabTable>
    <TabTable :tabsData="tabsData" @update:selectedTab="handleTabSelected">
      <template #actions>
<<<<<<< HEAD
        <v-row class="mt-3">
          <v-col cols="10">
            <MFilterSearch
              :filters="filters"
              @search="handleSearch"
              @filter="handleFilters"
            />
          </v-col>
=======
        <v-row class="d-flex mt-3">
          <MFilterSearch
            :filters="filters"
            @search="handleSearch($event)"
            @filter="handleFilters($event)"
          />
>>>>>>> d20baf90
          <v-spacer></v-spacer>
          <v-col
            cols="2"
            style="margin: 0 !important; justify-content: end; display: flex"
          >
            <v-btn
              v-if="canEdit && !editionMode"
              color="primary"
              icon="mdi-pencil"
              class="mr-3"
              density="compact"
              style="font-size: 0.6rem !important"
              @click="editionMode = true"
            >
            </v-btn>
            <v-btn
              v-if="canEdit && editionMode"
              color="primary"
              icon="mdi-content-save-edit"
              density="compact"
              style="font-size: 0.6rem !important"
              class="mr-3"
              @click="openSaveModal"
            >
            </v-btn>
            <v-btn
              icon="mdi-content-save-off"
              v-if="canEdit && editionMode"
              color="primary"
              class="mr-3"
              density="compact"
              style="font-size: 0.6rem !important"
              @click="cancelEdit"
            >
            </v-btn>
          </v-col>
        </v-row>
      </template>
      <template #table="{ tabSelected }">
        <v-row class="mt-8">
          <DataTable
            :items="filteredDataTable"
            :headers="headers"
            :options="{ density: 'compact' }"
            :editionMode="editionMode"
            @create-item="createItem"
            @deleteItem="deleteItem"
          />
        </v-row>
        <v-row class="mt-5 mb-2 justify-center" v-if="canResolve">
          <v-btn
            @click="$emit('resolve')"
            variant="outlined"
            prepend-icon="mdi-play"
          >
            {{ $t('projectExecution.steps.step6.resolve') }}
          </v-btn>
        </v-row>
      </template>
    </TabTable>
    <BaseModal
      v-model="openConfirmationSaveModal"
      :closeOnOutsideClick="false"
      :title="$t('inputOutputData.saveChanges')"
      :buttons="[
        {
          text: $t('inputOutputData.save'),
          action: 'save',
          class: 'primary-btn',
        },
        {
          text: $t('inputOutputData.exitWithoutSaving'),
          action: 'cancel',
          class: 'secondary-btn',
        },
      ]"
      @save="saveChanges"
      @cancel="cancelEdit"
      @close="openConfirmationSaveModal = false"
    >
      <template #content>
        <v-row class="d-flex justify-center pr-2 pl-2 pb-5 pt-3">
          <span> {{ $t('inputOutputData.savingMessage') }}</span>
        </v-row>
      </template>
    </BaseModal>
  </div>
</template>

<script>
import TabTable from '@/components/core/TabTable.vue'
import { useGeneralStore } from '@/stores/general'
import { inject } from 'vue'
import DataTable from '@/components/core/DataTable.vue'
import BaseModal from '@/components/core/BaseModal.vue'
import useFilters from '@/utils/useFilters'

export default {
  emits: ['saveChanges', 'resolve'],
  components: {
    TabTable,
    DataTable,
    BaseModal,
  },
  props: {
    execution: {
      type: Object,
      required: true,
    },
    type: {
      type: String,
      default: 'instance',
    },
    canEdit: {
      type: Boolean,
      required: false,
      default: false,
    },
    canResolve: {
      type: Boolean,
      required: false,
      default: false,
    },
  },
  data() {
    return {
      generalStore: useGeneralStore(),
      showSnackbar: null,
      selectedTable: '',
      checkSelectedTable: '',
      editionMode: false,
      openConfirmationSaveModal: false,
      data: null,
      formattedTableData: [],
      showDataChecksTable: false,
      filters: [],
      filteredDataTable: [],
      searchText:'',
      filtersSelected: [] 
    }
  },
  created() {
    this.showSnackbar = inject('showSnackbar')
  },
  watch: {
    showDataChecksTable: {
      handler() {
        if (!this.showDataChecksTable) {
          this.checkSelectedTable = ''
        } else {
          this.checkSelectedTable = this.dataChecksTabsData[0]?.value
        }
      },
    },
    execution: {
      handler() {
        const executionInstance = this.execution.experiment
          ? JSON.parse(JSON.stringify(this.execution.experiment[this.type]))
          : JSON.parse(JSON.stringify(this.execution[this.type]))
        this.data = executionInstance
      },
      deep: true,
    },
    filters: {

    },
    formattedTableData: {
      handler(data, oldData) {
        let tableData = this.tableData
        if (
          data.length > 0 &&
          !Array.isArray(this.data.data[this.selectedTable])
        ) {
          tableData = this.generalStore.getConfigTableData(
            this.tableData,
            this.tableType,
            this.selectedTable,
          )
        }

        if (
          data.length > 0 &&
          JSON.stringify(data) !== JSON.stringify(tableData) &&
          !Array.isArray(this.data.data[this.selectedTable])
        ) {
          this.data.data[this.selectedTable] = data.reduce((obj, item) => {
            obj[item.key] = item.value
            return obj
          }, {})
        }
      },
      deep: true,
    },
    tableData: {
      handler(data, oldData) {
        if (!Array.isArray(data)) {
          this.formattedTableData = this.generalStore.getConfigTableData(
            data,
            this.tableType,
            this.selectedTable,
          )
        } else {
          this.formattedTableData = data
        }
      },
      deep: true,
    },
  },
  mounted() {
    this.data = this.execution.experiment
      ? JSON.parse(JSON.stringify(this.execution.experiment[this.type]))
      : JSON.parse(JSON.stringify(this.execution[this.type]))
  },
  computed: {
    tableType() {
      return `${this.type}Schema`
    },
    checksTableType() {
      return `${this.type}ChecksSchema`
    },
    tabsData() {
      if (this.execution && this.data) {
        return this.generalStore.getTableDataNames(
          this.tableType,
          this.data.data,
        )
      }
      return []
    },
    tableData() {
      if (this.data && this.selectedTable) {
        return this.data.data[this.selectedTable]
      }
      return []
    },
    headers() {
      if (this.data && this.selectedTable) {
        const headers = Array.isArray(this.data.data[this.selectedTable])
          ? this.generalStore.getTableHeadersData(
              this.tableType,
              this.selectedTable,
            )
          : this.generalStore.getConfigTableHeadersData()
        return headers
      }
      return []
    },
    dataChecksTabsData() {
      if (this.data?.dataChecks) {
        return this.generalStore.getTableDataNames(
          this.checksTableType,
          this.data.dataChecks,
        )
      }
      return []
    },
    dataChecksTableData() {
      if (this.data && this.checkSelectedTable) {
        if (Array.isArray(this.data.dataChecks[this.checkSelectedTable])) {
          return this.data.dataChecks[this.checkSelectedTable]
        } else {
          return this.generalStore.getConfigTableData(
            this.data.dataChecks[this.checkSelectedTable],
            this.checksTableType,
            this.checkSelectedTable,
          )
        }
      }
      return []
    },
    dataChecksHeaders() {
      if (this.data && this.checkSelectedTable) {
        const headers = Array.isArray(
          this.data.dataChecks[this.checkSelectedTable],
        )
          ? this.generalStore.getTableHeadersData(
              this.checksTableType,
              this.checkSelectedTable,
            )
          : this.generalStore.getConfigTableHeadersData()
        return headers
      }
      return []
    },
    filteredDataTable(){
      return useFilters(this.formattedTableData, this.searchText, this.filtersSelected)
    }
  },
  methods: {
    deleteItem(index) {
      this.formattedTableData.splice(index, 1)
    },
    createItem() {
      this.formattedTableData.unshift({})
    },
    handleTabSelected(newTab) {
      this.selectedTable = newTab
      this.filters = this.generalStore.getFilterNames(
        this.tableType,
        this.selectedTable,
        this.type,

      )
    },
    handleDataChecksTabSelected(newTab) {
      this.checkSelectedTable = newTab
    },
    openSaveModal() {
      this.openConfirmationSaveModal = true
    },
    saveChanges() {
      this.updateEditedData()
      this.$emit('save-changes', this.data)
      this.editionMode = false
      this.openConfirmationSaveModal = false
    },
    cancelEdit() {
      this.data = this.execution.experiment
        ? JSON.parse(JSON.stringify(this.execution.experiment[this.type]))
        : JSON.parse(JSON.stringify(this.execution[this.type]))
      this.editionMode = false
      this.openConfirmationSaveModal = false
    },
    handleSearch(search) {
      searchText.value = search;
    }
  },
}
</script>
<style scoped>
::v-deep .v-table {
  height: 55vh;
}
::v-deep .data-checks-table.v-table {
  height: 25vh !important;
}
</style><|MERGE_RESOLUTION|>--- conflicted
+++ resolved
@@ -65,7 +65,6 @@
     </TabTable>
     <TabTable :tabsData="tabsData" @update:selectedTab="handleTabSelected">
       <template #actions>
-<<<<<<< HEAD
         <v-row class="mt-3">
           <v-col cols="10">
             <MFilterSearch
@@ -74,14 +73,6 @@
               @filter="handleFilters"
             />
           </v-col>
-=======
-        <v-row class="d-flex mt-3">
-          <MFilterSearch
-            :filters="filters"
-            @search="handleSearch($event)"
-            @filter="handleFilters($event)"
-          />
->>>>>>> d20baf90
           <v-spacer></v-spacer>
           <v-col
             cols="2"
@@ -219,8 +210,8 @@
       showDataChecksTable: false,
       filters: [],
       filteredDataTable: [],
-      searchText:'',
-      filtersSelected: [] 
+      searchText: '',
+      filtersSelected: [],
     }
   },
   created() {
@@ -245,9 +236,7 @@
       },
       deep: true,
     },
-    filters: {
-
-    },
+    filters: {},
     formattedTableData: {
       handler(data, oldData) {
         let tableData = this.tableData
@@ -366,9 +355,13 @@
       }
       return []
     },
-    filteredDataTable(){
-      return useFilters(this.formattedTableData, this.searchText, this.filtersSelected)
-    }
+    filteredDataTable() {
+      return useFilters(
+        this.formattedTableData,
+        this.searchText,
+        this.filtersSelected,
+      )
+    },
   },
   methods: {
     deleteItem(index) {
@@ -383,7 +376,6 @@
         this.tableType,
         this.selectedTable,
         this.type,
-
       )
     },
     handleDataChecksTabSelected(newTab) {
@@ -406,8 +398,8 @@
       this.openConfirmationSaveModal = false
     },
     handleSearch(search) {
-      searchText.value = search;
-    }
+      searchText.value = search
+    },
   },
 }
 </script>
